## AutoFL

#### Phase 1 -> Simple Federated Continual Learning 

- [x]  Implement FL with Flower
- [x]  Understand how CL can work on each client
- [x]  Setup Individual client CL with Avalanche
- [x]  Integrate Avalanche with Flower
<<<<<<< HEAD
- [ ]  Basic Tests to ensure successful integration --> **Current**
- [ ]  Extend Base for Benchmarks
    - [ ]  Add Workloads → Look at [CIFAR10CL.py] on dev
=======
- [ ]  Basic Tests to ensure successful integration
- [ ]  Extend Base for Benchmarks
    - [x]  Add Workloads → Look at [CIFAR10CL.py] on dev --> **implemented with this branch**
        - [x]  **BDD100K domain incremental workload** → Real dataset integration with weather/time-of-day domains
        - [x]  **KITTI domain incremental workload** → Autonomous driving scenarios
>>>>>>> 419a9cc1
    - [ ]  Add Models → MobileNet, ResNet etc
    - [ ]  Add FL Strats
    - [ ]  Add CL Strats → Buffer Replay, EWC, Hybrid
    - [ ]  Add provisions for NIID
- [ ]  Make robust evaluation metrics and logging
    - [x]  Currently we are just printing and logging cl metrics of each experience and stream and then the final aggregate metrics for FL
    - [x]  Understanding which FL and CL metrics are required
<<<<<<< HEAD
    - [ ]  Integrating and Logging using WandB
    - [ ]  Provision for local backup → not really  necessary immediately
- [ ]  Centralize Configuration
    - [ ]  Temp through yaml file
    - [ ]  Long term → Integrate Hydra
- [ ]  Adding documentation
=======
    - [x]  Integrating and Logging using WandB --> **fixes done**
    - [ ]  Provision for local backup → not really  necessary immediately
- [x]  Centralize Configuration
    - [x]  Temp through yaml file
    - [ ]  Long term → Integrate Hydra
- [ ]  Adding documentation
    - [x] Doccumentation for DL and workloads 
    - [ ] Working FCL vs CL etc
>>>>>>> 419a9cc1
<|MERGE_RESOLUTION|>--- conflicted
+++ resolved
@@ -6,17 +6,11 @@
 - [x]  Understand how CL can work on each client
 - [x]  Setup Individual client CL with Avalanche
 - [x]  Integrate Avalanche with Flower
-<<<<<<< HEAD
-- [ ]  Basic Tests to ensure successful integration --> **Current**
-- [ ]  Extend Base for Benchmarks
-    - [ ]  Add Workloads → Look at [CIFAR10CL.py] on dev
-=======
 - [ ]  Basic Tests to ensure successful integration
 - [ ]  Extend Base for Benchmarks
     - [x]  Add Workloads → Look at [CIFAR10CL.py] on dev --> **implemented with this branch**
-        - [x]  **BDD100K domain incremental workload** → Real dataset integration with weather/time-of-day domains
-        - [x]  **KITTI domain incremental workload** → Autonomous driving scenarios
->>>>>>> 419a9cc1
+        - [x]  **BDD100K domain incremental workload** → Had a smaller subset of this dataset
+        - [ ]  **KITTI domain incremental workload** → Autonomous driving scenarios - added code similar to bdd but dataset too large to verify
     - [ ]  Add Models → MobileNet, ResNet etc
     - [ ]  Add FL Strats
     - [ ]  Add CL Strats → Buffer Replay, EWC, Hybrid
@@ -24,14 +18,6 @@
 - [ ]  Make robust evaluation metrics and logging
     - [x]  Currently we are just printing and logging cl metrics of each experience and stream and then the final aggregate metrics for FL
     - [x]  Understanding which FL and CL metrics are required
-<<<<<<< HEAD
-    - [ ]  Integrating and Logging using WandB
-    - [ ]  Provision for local backup → not really  necessary immediately
-- [ ]  Centralize Configuration
-    - [ ]  Temp through yaml file
-    - [ ]  Long term → Integrate Hydra
-- [ ]  Adding documentation
-=======
     - [x]  Integrating and Logging using WandB --> **fixes done**
     - [ ]  Provision for local backup → not really  necessary immediately
 - [x]  Centralize Configuration
@@ -39,5 +25,4 @@
     - [ ]  Long term → Integrate Hydra
 - [ ]  Adding documentation
     - [x] Doccumentation for DL and workloads 
-    - [ ] Working FCL vs CL etc
->>>>>>> 419a9cc1
+    - [ ] Working FCL vs CL etc